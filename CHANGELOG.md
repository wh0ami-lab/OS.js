<<<<<<< HEAD
# 2.0.0
=======
# 2.0.0-alpha72

New Logo, Moved repo to organization, Better privilege and group support, a ton of bugfixes and improvements!

* Calculator: Updates
* Writer: Updates
* FileManager: Locale updates
* FileManager: UI improvements and better VFS triggers
* CoreWM: Improved notifications
* CoreWM: When shut down, settings are reset to defaults
* CoreWM: Fixed desktop shortcuts
* CoreWM: Fixed loading indicators
* Draw: Locale updates and bugfixes
* dialogs: Updated File dialog, bugfixes
* dialogs: API::createDialog() now has default callback
* windowmanager: Bugfixes
* windownanager: Clamp resize values when resizing
* gui: StatusBar improvements
* gui: PanedView improvements
* gui: FileView improvements and fixes
* gui: Updated login screen look
* scheme: Bugfixes
* handler: Improved API
* handler: Updated NW support
* handler: Included server handlers now use bcrypt
* settings-manager: Improved saving
* application: _onMessage() now returns boolean
* application: Moved get/set Argument functions down to process
* iframe-application: IE/Edge improvements
* default-application: Added CTRL+S shortcut
* default-application: Added CTRL+O shortcut
* zip-archiver: Added removal support and many fixes and improvements
* vfs: Added 'Blob' support
* vfs: Added support for custom mountpoints via client API
* vfs: Added WebDAV support
* vfs: Overhault of apis
* vfs: Support for HTTP reads over general api
* vfs: Better handling of datauri data transfers
* vfs: File upload abstraction improvements
* api: HTTP API URI overhalut (entirely new and improved)
* server-node: Now has checkserver-nodePrivilege
* server-node: Now has checkVFSPrivilege
* server-node: Now has checkPackagePrivilege
* server-node: Added exif info in fileinfo()
* server-node: Added permission info in fileinfo()
* server-node: General improvements and cleanups
* server: Reworked handler server integration
* themes: Some Firefox related fixes
* themes: updated Wallpaper
* themes: updated favicon
* themes: Updated 'Material' theme
* locales: Added Portuguese (pt_BR)
* locales: Added Korean (ko_KR)
* locales: Updated French (fr_FR)
* locales: Updated Polish (pl_PL)
* utils: XHR call now has timeout argument
* utils: XHR IE/Edge updates
* utils: Added parseurl() function
* build: Added 'ReloadOnShutdown' client config
* build: Updated Windows symlinks script
* build: Grunt compress task now also does core files
* build: Improved Windows support
* build: Added support for creating dummy packages
* build: Updated Gruntfile
* build: Improved 'dist' file generation
* build: Updated unit-tests
* build: CSS is now also linted
* build: Code style check improvements
* build: Now places manifest in server dir for backend as well
* build: Support for custom server src/conf entries
* misc: Added .editorconfig
* misc: Updated installer scripts
* misc: Updated locales overall
* misc: Code file-tree updates
* misc: Removed deprecated code
* misc: Cleaned up a lot of stuff
* misc: Improved error logging
* misc: Updated Vagrantfile
* misc: Added new error handling to async functions
* misc: jshint
* misc: Updated MIME database
* misc: Moved some dependencies to devDependencies
* doc: Updated README
* doc: Updated INSTALL
* doc: Added logo SVG sources
* doc: Added complete node backend documentation
* doc: Cleaned up all documentation
* doc: Updated bithoundrc
* doc: Updated package.json
* doc: Updated badges

# 2.0.0-alpha71
>>>>>>> 491c078c

OS.js exploded on social media and there was a lot of activity. This is just a digest of all the changes.

Thanks to everyone for helping out :-)

* server-php: Now returns ISO8601 dates
* server-node: VFS::upload() now respects 'overwrite' flag
* server-node: Separation of all backend logic
* zip-archiver: Added add() and list() support and other improvements
* FileManager: Added read-only symbol in list and other improvements
* ProcessViewer: Fixed column sizes
* Draw: Bugfixes
* Calculator: Bugfixes
* CoreWM: Clock PanelItem now has configurable tooltip
* Window: Some improvments to async handling
* Application: _getMainWindow() now returns actual window
* GUI: ListView improvements
* GUI: FileView improvements
* GUI: General improvements
* GUI: StatusBar improvements
* GUI: Richtext improvements
* Dialogs: File dialog improvements
* VFS: Dropbox now has proper timeout for requests
* VFS: upload() now has support for custom parameters
* Utils: Added Utils::$escape()
* themes: Added material theme
* locales: Updated en_EN
* locales: Updated pl_PL
* locales: Updated vi_VN
* locales: Updated nl_NL
* locales: Updated fr_FR
* locales: Added tr_TR
* locales: Added bg_BG
* locales: Added sk_SK
* misc: Lots of bugfixes
* misc: All windows should now get focus back after dialog close
* misc: You can now run server helper scripts from any cwd
* misc: Renamed example-handler to mysql-handler
* misc: linting and style updates to entire codebase
* misc: General async improvements leading to less triggered errors
* misc: Updated MIME maps
* misc: A lot of cleanups
* misc: New logo!
* build: You can now set config via `grunt config:set`
* build: You can now get config via `grunt config:get`
* build: You can now add preloads with `grunt config:preload`
* build: You can now write generated configs to a specified file
* build: jscs now part of testing
* build: Travis CI
* build: Standalone improvements
* build: Added NW support
* build: Updated X11 support
* build: Added debian package build support
* build: Removed deprecated Grunt tasks
* doc: Updated copyright to 2016
* doc: Ensure consistency in code license headers
* doc: Updated codebase docs
* doc: Updated README
* doc: Updated INSTALL
* doc: Updated CONTRIBUTING.md
* doc: Updated doc/NW.md
* doc: Updated doc/X11.md
* doc: Updated doc/*-handler.md

# 2.0.0-alpha70

Tons of improvments to build system, bugfixes and general improvements.

Also added proper server-side Unit Testing via Mocha :)

Remember: Run `grunt` after updating

* CoreWM: Prevent error in init() for some plugins
* CoreWM: Clock now has static with (calculated)
* CoreWM: Fixed animations (stylesheet was wrong)
* Settings: Added dummy API for testing purposes
* FileManager: Prevent exessive VFS::scandir() calls
* Window: Now has _loaded attribute
* GUI: Improvments to Menu touch handling
* GUI: Added Scheme::findDOM()
* GUI: FileView now triggers error on VFS::scandir() failure
* GUI: FileView no longer shows 'null B'
* VFS: Added VFS::getRootFromPath() to get xxx:/// from path
* VFS: Fixed VFS::scandir() for applications:///
* API: Added API::getConfig() shortcut to get by path (ex: VFS.mountpoints.shared.enabled)
* Utils: Cleaned up Utils::preload()
* Dialogs: File dialog now checks for what buttons to bind to prevent error logs
* Dialogs: File dialog now resets dropdown properly on errors
* SettingsManager: You can load pools from src/conf
* windows-live-api: Properly handle errors on initialization
* server-node: Cleanups, Split of files
* server-node: VFS fileinfo() now returns relative path
* server-node: Now possible to disable logging
* server-node: Added 'node supervisor' support
* server-php: VFS fileinfo() now returns relative path
* config: Cleaned up configuration tree entirely
* build: Added 'dist' task (shortcut)
* build: Added 'dist-dev' task (shortcut)
* build: Added 'watch' task support
* build: Grunt now fails with error when failing parsing of src/conf
* build: Handler is now preloaded effectively removing need for updating index.html
* build: Added 'iframe' type to 'create-package' task
* build: Added server-side unit testing with Mocha JS
* doc: Updated docs
* doc: Removed deprecated template files
* doc: Updated README
* doc: Updated INSTALL
* misc: jshint

# 2.0.0-alpha69

* CoreWM: Notification Icon improvments
* GUI: Button now supports `tooltip` property
* GUI: `Scheme` can now be loaded from String
* GUI: Added `scrollIntoView` for 'TreeView'
* GUI: 'ListView' now supports label via function
* GUI: 'PanedView' vertical support
* GUI: Added 'Expander'
* GUI: Window dimension can now be set via `Scheme` file
* GUI: Added `Scheme::getHTML()`
* GUI: 'FileView' now hides File Extension if requested
* GUI: 'FileView' now has default context menu
* GUI: You can now call `Element::fn(name, args)` for custom functions
* GUI: Improvments to DOM Element argument setting
* Dialogs: 'File' now handles VFS options
* Dialogs: 'File' now watches for VFS options changes
* FileManager: Now handles VFS options
* Settings: Now supports settings VFS options
* Settings: Now watches for VFS settings changes
* API: getProcess() now supports getting py `pid`
* VFS: Added `showFileExtensionis` option
* VFS: Added `showHiddenFiles` option
* VFS: Settings now reachable via SettingsManager
* PackageManger: General improvments
* Utils: Split up namespace into individual files
* Core: Support for Iframe messaging
* server-php: Fixed fallback MIME support
* build: Cleanup in client config
* build: Improvments to template files
* build: 'create-package' now supports Extensions and Service type
* build: Moved 'repositores.json' to `src/conf/000-base.json`
* build: Moved 'mime.json' to `src/conf/130-mime.json`
* build: Themes are now set in `src/conf/112-temes.json`
* build: You can now dump config with `grunt config-view`
* build: Support for symlinks in build scripts
* build: Grunt 'all' task now compiles index.html
* Misc: jshint
* Misc: removed deprecated files
* Misc: Added Travis build status
* Misc: Updated README
* Misc: Updated documentation
* Misc: Updated .bithoundrc

# 2.0.0-alpha68

* VFS: Small fixes to mounting
* CoreWM: Force merging of default settings to prevent errors when loading old user settings
* CoreWM: Added 'Fullscreen' toggle (Thanks @rontav)
* CoreWM: Added 'icon' setting for the main application button
* API: Moved Application::_call() to Process::_call()
* API: You can now specify if you want to show loading indicator on _call()
* GUI: Menu now supports HTML type entries
* Utils: Prevent error on content-type in ajax()
* UX: Improve clickable areas for certain areas (Thanks @rontav)
* UX: Improve IFrame Application mouse handling
* UX: Login screen improvments
* node: Added debugging
* config: AutoStart defined processes loaded before session
* config: Updated MIME database
* build: moved settings.json to src/server/
* build: 'Service' type package is now always singular
* build: You can now specify template for dist/ and dist-dev/ files
* Misc: Github bugreport improvments
* Misc: Fixed typo in readme

# 2.0.0-alpha67

* Utils: ajax() fixes for IE
* Utils: ajax() now assumes json content-type on object data
* Utils: Some updates to touch event handling (#112)
* CoreWM: Themes now include support for custom javascript. Small cleanups
* CoreMW: Split settings to its own file
* CoreWM: Improved settings handling
* GUI: FileView prevent error on missing filename
* VFS: Apps module no longer returns extensions on scandir()
* VFS: Removed / public directory. Replaced with mountpoint
* VFS: Added 'enabled' attribute to mountpoint configs
* API: Made sure getDefaultPath() returns osjs:/// by default
* SettingsManager: Stricter checking on set() methods
* SettingsManager: Warning on set() errors
* Window: onKeyEvent() now returns boolean
* Window: destroy() now returns boolean
* build: Fixes for Firefox Standalone
* build: Fixes for Standalone Scheme loading
* build: Fixes for Package Extensions
* build: fonts task now also copies the resources
* build: less errors now triggers grunt fail (Fixes #163)
* server-node: Added some parameters to Application API callback
* server-node: Now notifies when it is running with a message
* Locale: Updated nl_NL
* Misc: Added "Roboto" Font
* Misc: Added CONTRIBUTING.md file
* Misc: Updated README
* Misc: Updated INSTALL
* Misc: Optimize PNG files
* Misc: Updated some stamps
* Misc: Started on an official Arduino build

# 2.0.0-alpha66

* Core: Now showing application splash screens by default
* Core: Better Event unbinding
* Core: Login screen now implemented by default and handlers toggles it
* GUI: Updated range inputs
* GUI: Updated login screen
* GUI: Radio/Checkbox updates
* GUI: Bugfix for UIElement::blur()
* GUI: Updated icons
* CoreWM: Default background is now osjs purple
* CoreWM: Split up PanelItemButtons into separate => PanelItemAppMenu
* CoreWM: Some bugfixes and improvments in UI
* CoreWM: Cleanups
* VFS: Added progress dialog support to write() (#49)
* VFS: Added onprogress() for write() read() options
* SettingsManager: Added method for clearing a pool (#49)
* SettingsManager: Fixes and cleanups
* Settings: You can now hide packages (#49)
* WindowManager: Cleanup
* MusicPlayer: Correctly align buttons
* Settings: Now restores last view, bugfixes
* Build: grunt-jshint now also checks packages
* Build: Added 'tmpdir' setting
* server-node: Bugfixes
* server-node: Added PAM handler module
* server-node: Now supports custom tmpdir
* Misc: Updated installer (#158)
* Misc: package.json update
* Misc: Updated splash image/logo
* Misc: Added NW.js session support
* Misc: Added houndci configs
* Misc: Relative paths in index.html for dist's
* Misc: Fixed some memory leaks (Detached DOM elements)
* Misc: Improved some documentation
* Misc: linting and general improvements
* Misc: Updated README
* Misc: Update homepage

# 2.0.0-alpha65

Massive cleanups and refactors. This brings us a lot closer to a Beta release!

A special shout-out to @RyanRiffle for helping out with the development and making improvements to OS.js.

* Window: Now checks if given arguments is of correct instance
* API: Removed OSjs.Compabilty tree (been deprecated for a while)
* API: Renamed API.getDefaultPackages() to Core.getManifest()
* API: Renamed API.getDefaultSettings() to Core.getConfig()
* Core: Taken care of some long-stang TODOs/FIXMEs
* Core: Entirely new Settings subsystem
* Settings: Changed title of application
* Installer: Updated Windows installer
* Utils: Added Utils::pathJoin()
* Build: Removed "Core" client config namespace (collapsed)
* Build: Fixed a bug in index.html creation
* Build: Added 'grunt-time'
* CoreWM: Buttons can now be added/removed from panel (dnd and contextmenu)
* CoreWM: PanelItem now has full settings abstraction finished
* CoreWM: Changed windowswitcher shortcut
* CoreWM: Clock settings
* CoreWM: Cleanups
* Themes: Moved window border size to a custom variable
* Themes: Changed default arrow color in TreeView
* Themes: Fixed some miscalcualted values
* Themes: Lighter default zebra stripe
* Themes: Fixed hilite on zebra bug
* GUI: FileView TreeView now actually branches
* GUI: Disabled state for createMenu() entries
* GUI: Fixes to UIScheme implementation
* Misc: Handler now merged with most of the old helper classes
* Misc: Renamed some labels from "OS.js-v2" to "OS.js"
* Misc: Split up 'gui.js' into individual files
* Misc: Rewritten the "boot" process
* Misc: Updated some metadata files
* Misc: Removed 'session' namespace
* Misc: Split up some source files
* Misc: Updated documentation
* Misc: Complexity reduction
* Misc: Removed four classes
* Misc: Removed 20+ methods
* Misc: Updated jshintrc
* Misc: Updated INSTALL
* Misc: Updated Vagrant
* Misc: Updated README
* Misc: Linting

# 2.0.0-alpha64

A bunch of updates, new building system and bufixes.

* CoreWM: Fixed background bug for iOS
* Writer: Updated with more features
* Draw: Now has onChanged (alert when closing changed work)
* FileManager: Added navigation buttons and text input
* FileManager: Better side view toggling
* FileManager: Updated menus
* Dialogs: Added Alpha channel to Color dialog
* Dialogs: File dialog now toggles OK button
* GUI: IconView now has accurate up/down keys
* GUI: Added more LESS variables for theming
* GUI: Added .create() abstraction
* GUI: TreeView styles updated
* GUI: TreeView fixed selection bug
* GUI: ListView now supports zebra stripes
* GUI: Switch now has better click detection
* UI: Added Tabindex (supports all elements)
* UI: Schemes can now be cached (adds file:/// support again)
* UI: Window resizer has been fixed
* Utils: Better touch compability
* VFS: Fixed write() bug where empty content caused "data:" to be the content
* Build: Re-added standalone build mode
* Build: Completely rewritten Grunt build system
* Build: Compress build now checks if already compressed
* Build: Reduced complexity of some `conf/` files
* Handler: Demo handler now resets settings every version bump
* Misc: Automatically refocus last window when dialog closes (within reason)
* Misc: Some TODO fixed
* Misc: Some FIXME fixed
* Misc: Linting
* Misc: Cleanups
* Misc: Docs updated
* Misc: Installation instruction cleanups and updates
* Misc: Better splitting of codebase in `src/`
* Misc: Removed some unused files

# 2.0.0-alpha63

New features, bugfixes and other improvments.

* CoreWM: Updated context menu for desktop
* CoreWM: Updated context menu for panel
* CoreWM: Added 'Weather' panel item
* CoreWM: Adding launchers by DnD is supported again
* CoreWM: Now using white icon on launcher button
* Locale: Added Spanish es_ES
* Locale: Misc updates
* API: Added API::createNotification() shortcut
* GUI: DataView improvments
* VFS: Added 'Apps' module
* FileManager: Added support for 'Apps' VFS module
* FileManager: Menus now toggle based on context
* FileManager: Added confirmation dialogs
* FileManager: Added vfsEvent
* Themes: Added 'Windows 8' Theme
* Themes: Added 'Glass' Theme
* Dialogs: Confirm now supports HTML messages
* Dialogs: Confirm now has 'buttons' argument
* UI: Updated theming support
* UI: Fixed font ordering (IE was having trouble)
* UI: iOS rendering now working (old flex model)
* Misc: Cleanups
* Misc: Linting
* Misc: Documentation updates
* Misc: Moved 'gendoc' to the gh-pages branch
* Misc: Removed a npm dependency

# 2.0.0-alpha62

**BIG CHANGES TO THE API. THIS WILL BREAK YOUR APPS**

**A HUGE THANKS TO THE COMMUNITY FOR TESTING AND HELPING OUT**

- All UI interfaces now uses CSS flexbox to dynamically (and correctly) fill content
- Updated touch support abstraction to pave the way for multitouch etc
- Collapsed some settings in `scr/conf` for simplification
- Completely new DefaultApplication abstraction
- Completely new GUI (with new elements)
- Completely new Dialogs
- Rewritten Application
- Rewritten Core CSS
- Rewritten Theming
- Removal of code
- Optimizations
- Cleanups
- Bugfixes

*Removed almost 8K lines of code in total*

*300+ commits, 5 issues closed and 10 user requests also in this update*

# 2.0.0-alpha61

Bugfixes, Date library and improvments to Windows deployment.

* API: Added Application::_getArguments()
* google-api: Updated authentication failure states
* google-api: Better library loading
* Utils: Added Utils::$remove()
* Utils: Added 'indexedDB' to getCompability()
* GUI: Added 'editable' to Richtext arguments
* GUI: Disabled menu entries no longer trigger submenu (if any)
* user-session: Restored applications now get '__restored__' launch argument
* Helpers: Added Helpers::Date()
* Grunt: Small fixes to build clearing
* Locales: Added some new en_EN strings
* server-node: Fixed Windows paths breaking server configuration parsing
* server-php: Dynamic path handling instead of static/configured URI
* apache: Dynamic root path handling in htaccess
* Misc: Linting
* Misc: Removed most of the symlinks from `dist-dev`
* Misc: Removed unused files
* Misc: Updated package generation templates
* Misc: Moved some files around (safe)
* Misc: Updated INSTALL
* Misc: Updated javascript code documentation headers
* Misc: Updated bithoundrc and gitignore

# 2.0.0-alpha60

Bugfixes, build system updates, size reduction, new API helpers, touch event compabiltiy.

Also features the new IFrame Applications which help developers EASILY create applications that not
relies on OS.js APIs. You can convert your existing JavaScript application in no-time :)

http://os.js.org/doc/tutorials/iframe-application.html

* API: Added IFrameApplication helper
* API: Added IFrameApplicationWindow helper
* Core: Updated tuch event compability (#112)
* Core: dist now has split locales file due to compability
* Utils: Reworked touch detection
* CoreWM: Now using touch menu as default on touch systems
* CoreWM: Default Application menu now has className in DOM
* CoreWM: Fixed pseudo element CSS reset on applySettings()
* Session: Add yes/no/cancel button to logout dialog (Fixes #124)
* server-node: Added nodejs exampe handler (#120 , #11)
* server-node: Fixed scandir() on Windows
* server-php: Added dynamic rootpath for file reading
* Grunt: Fixed font generation
* Grunt: Added arguments for theme building (like specify which theme to build only) (#96)
* Grunt: Added arguments for package building (like above) (#96)
* Grunt: Now uses uglify-js for javascript minification (#96)
* Grunt: Now uses min-css for stylesheet minification (#96)
* Misc: Added Windows installer source
* Misc: Windows installer can now install to custom defined directory
* Misc: Automated installer now installs npm dependencies
* Misc: Better support for "webhost" deployment
* Misc: Updated some docs
* Misc: Removed some unused files
* Updated README
* Updated INSTALL
* Updated package.json
* Updated gitignore

# 2.0.0-alpha59

Thanks to the community this release contains a lot of bugfixes and useful additions.

Also done some effort in reducing the complexity of the code.

* Locales: Added Vietnamese (vi_VN). Thanks Khoa :)
* Locales: Cleanups
* API: Workaround for Win 8.x touch false positive
* API: Moved user packages to ~/.packages
* VFS: You can now filter dotfiles in scandir()
* GUI: FileView added dotfile handling
* CoreWM: Unknown category renamed to Other
* CoreWM: Bugfix in IconView not casting to VFS.File()
* CoreWM: You can now drag applications from the menu to desktop as shortcuts
* Dialogs: File dialog now has Home button
* Dialogs: Fixed infinite loop on error in file dialog
* Dialogs: Fixed file dialog for locally running instances
* Windows: Fixed context menu icons
* VFS: Fixed rename bug (typo in function call)
* utils.js: Added function for default argument resolvment
* utils.js: Fixed an ignored error
* utils.js: Cleanups and complexity reduction
* session.js: Cleanups and complexity reduction
* api.js: Cleanups and complexity reduction
* guielement.js: Cleanups and complexity reduction
* window.js: Cleanups and complexity reduction
* _input.js: Cleanups and complexity reduction
* file.js: Removed duplicate code
* build: Updated error handling
* buils: WAMP now working after config updates
* google-drive: Better error handling
* google-drive: Fixed mkdir not erasing cache
* onedrive: Better error handling
* misc: Re-introduced bin/ folder with some helpers
* misc: Removed some unused files
* misc: Updated INSTALL
* misc: Updated README
* misc: Updated docs

# 2.0.0-alpha58

* API: Introduced group permissions for API/FS calls
* Session: Added config for showing warning message when closing tab
* Misc: Bugfixes in Example handler
* Misc: Reduced complexity of some code
* Misc: Some code cleanups and removal of duplicates
* Misc: Removed some dead files
* Utils: getUserLocale() reworked
* Utils: ajax() now recognizes errors better in ArrayBuffer calls
* PackageManager: Gracefull error on user pacakges load failure
* Doc: Updated docs
* grunt: Added nginx config generation

# 2.0.0-alpha57

Standalone support (file://). Firefox Marketplace support :)

I now also started providing nightly builds

* Updated INSTALL
* Updated README
* Updated gendoc
* GUI: Added IFrame Element for much simpler app creation
* VFS: You can now add local mount points
* Helpers: Added FirefoxMarketplace (supports hosted apps)
* Applications: Added FirefoxMarketplace
* API: getIcon() now ignores http based paths
* Window: Windows with iframes now clickable (fix)
* Window: Now possible to set warnings
* Locales: Added Vietnamese (vi_VN) core translations (Thanks @khoaakt)
* Core: Now can run in standalone mode
* Build: Added nightly generator
* Misc: jshint

# 2.0.0-alpha56

Grunt is now used as build system.

Widows support :)

* Updated README
* Updated INSTALL
* Themes: Added EXPERIMENTAL "Frosty Mint" theme with Windows Glass-like effect #82
* Misc: Minor bugfixes
* Misc: Updated lighttpd.conf generation
* Misc: Removed 'obt' build system
* Misc: Grunt is now used as task managment
* Locales: Added nl_NL (Dutch)
* Locales: Updated Polish (pl_PL)
* Dialogs: Fixed enter in file dialog
* GUI: ListView - Updated and removed some deprecated stuff
* CoreWM: Fixed some translation mistakes
* VFS: fileinfo() now has mtime/ctime
* MusicPlayer: Fixed file open bug #91
* FileManager: Columns now toggleable in list view


# 2.0.0-alpha55

Now features installable packages via zip or App Store in the Settings application.

For this to work you need to add zip.js support. See manuals on documentation page
on how to set up.

* PackageManager: Updated with support for user packages in home directory
* Settings: Added 'Installed Packages' tab
* Settings: Added support for installing packages via zip
* Settings: Added 'App Store' tab with an official application store
* Helpers: Added ZipArchiver helper (currently for extracting files only)
* Application: _addWindow() now has a callback argument
* VFS: HTTP Errors no longer result in successful read()
* VFS: Added a default parameter value in remoteRead()
* Dialogs: Fixed an infinite loop in color dialog
* obt: Now writes packages.json in dist
* Handler: Renamed an internal method and updated arguments
* DefaultApplication: Renamed an internal method
* ExampleHandler: Updated
* Misc: Fixed some icon paths
* Misc: Fixed some minor TODOs and FIXMEs
* Misc: Added some missing translation calls
* Misc: Updated documentation

# 2.0.0-alpha54

* Core: New core settings generation in src/conf for much easier managment (no more build.json)
* Themes: New folder structure
* Themes: Reworked the Theme settings in core #79
* Themes: You can now add custom icon themes #79
* Themes: You can now add custom sound themes #79
* Themes: You can now add custom font themes #79
* Themes: Metadata now includes some important CSS margin stuff
* CoreWM: Better Window Desktop Corner snapping #68
* Windows: Moved some event code to WindowManager
* API: getFileIcon() now only accepts OSjs.VFS.File as argument
* GUI: Fixed GUIElements not updating correctly in Tabs
* Misc: Centered loading correctly in CSS
* Misc: Cleanups
* Misc: jslint for window.WL
* Misc: Added installer.sh script to source

# 2.0.0-alpha53

* Locales: Updated russian locales (Thanks @vlad008)
* Locales: Added chinese locale (Thanks @zqqq)
* CoreWM: Now sets styles with a custom CSS sheet
* CoreWM: Now possible to set panel opacity
* CoreWM: Desktop notifications now use same colors as panel
* CoreWM: Split locales into separate file
* CoreWM: Added static icon sizes to certain elements
* CoreWM: Added support for window snapping (#68)
* Applications: Split out all locales into separate files
* GUI: Added VBox
* GUI: Added HBox
* GUI: GUIElement can now refer to it's children and parent (more for internal usage)
* GUI: Tabs now has onInserted() event
* GUI: Fixed resize header generation  in ListView
* GUI: Refactored GUISlider (#78) API Compatible, but fixes a lot of stuff
* Settings: Moved some settings around
* Settings: Added 'Debug' tab
* Settings: Added 'Touch Menu' switch (@thanks @vlad008)
* Misc: Fixed some typos
* Misc: Cross-platform CSS update
* Misc: Some minor improvments to default sizes of GUIElements

# 2.0.0-alpha52

WARNING: API Changes

* Dialogs: Fixed input dialog
* GUI: Fixed keyevents that was blocked in _DataView
* GUI: Remved ev = null blocking an event
* GUI: Added new 'Switch' element (#66)
* GUI: Added border-box sizing to all GUIElements
* GUI: StatusBar height fix
* GUI: Added defaultTab option to GUITabs
* API: Moved and renamed servicering to API.getServiceNotificationIcon()
* API: Implemented a crude clipboard
* CoreWM: Made some changes to the settings tree (simplified)
* CoreWM: Split up panel items into separate files
* CoreWM: Split menu out of main.js into separate file
* CoreWM: Added new touch based application menu (#61)
* CoreWM: Fixed background setting CSS
* CoreWM: Added fadein/out to notifications and menus
* FileManager: Added support for CTRL+C CTRL+V
* Settings: Entirely new application and implementation (#65)
* Vendor: Updated closure compiler
* Misc: Updated dialog docs
* Misc: Updated TODO
* Misc: Updated INSTALL
* Misc: Added new default wallpaper
* Misc: Fixed a typo in Vargantfile (#67)
* obt: Added max file size setting to server-php
* obt: Now strips all comments and wasted newlines on dist

# 2.0.0-alpha51

WARNING: API Changes

API Namespace cleanups, file splitting and documentation

References: #12, #13, #55, #59

* Updated client source-code documentation
* Updated document generation tool
* Dialogs: Refactored buttons (#13)
* Misc: Split up core.js (#55)
* Misc: Renamed some files
* Misc: Split up more js and css files
* Misc: Moved API functions around (#59)
* Misc: Moved API functions around again (no issue)
* Misc: Removed a lot of "global" variables

# 2.0.0-alpha50

New Logo and Homepage :) Documentation update and some fixes

References: #12

* GUI - Toolbar: Re-added toggleable (Thanks @RyanRiffle)
* Docs: Added to all core js files
* Docs: Added to all gui js files
* Docs: Added to all dialog js files
* Docs: Added documentation generator
* CoreWM: You can now style panel opacity and background color
* VFS: Aborts if file is to big upon upload before sending to server
* New logo
* jslinted

# 2.0.0-alpha49

WARNING: API CHANGES. All helper functions have been moved into `OSjs.API`

References: #45, #44, #50, #51, #53

* Makefile: Added 'test' (no unit testing yet)
* Core: Moved Handler::curl() to API::
* Core: Moved Handler::getApplicationResource() to API::
* Core: Moved Handler::getThemeCSS() to API::
* Core: Moved Handler::getIcon() to API::
* Core: Moved Handler::getThemeResource() to API::
* Core: Moved Handler::getFileIcon() to API::
* Core: Moved all classes used by Handler into Helpers::
* Core: Moved GUI::createMenu into API::
* Core: Moved GUI::blurMenu into API::
* Core: Moved GUI::createDroppable into API::
* Core: Moved GUI::createDraggable into API::
* Core: Moved gui.js to guielement.js
* Core: Moved gui.css to guielement.css
* GUI: Moved _DataView into separate file
* GUI: Moved _Input into separate file
* VFS: Added unmount() with signaling
* VFS: Bugfix for uploding custom files
* VFS: Bugfix for internal download
* Window: Added _getZindex()
* Window: Added 'moved' hook
* FileManager: Now recieves unmount() signals correctly
* FileDialog: Fix resetting of path on VFS::exists() error
* Docs: Full documentation of 'core.js'
* Misc: Cleanups

# 2.0.0-alpha48

NOTE: Run 'npm update' for node server :)

* Utils::ajax() fix for cross-browser after last release
* Misc: Updated copyright headers on all files
* onedrive: Added Path resolving (#43)
* onedrive: Added MIME emulation (#43)
* onedrive: Added fileinfo() (#43)
* onedrive: Added read() (#43)
* onedrive: Added write() (#43)
* onedrive: Added exists() (#43)
* onedrive: Added to build.json and dist-dev-index (#43)
* onedrive: Added localization (#43)
* windows-live-api: Improved session/auth handling and bugfixes (#42)
* API: Added curl() to server-node and server-php (#11)
* VFS: Added remoteRead()
* GUI - FileView: Improved error handling

# 2.0.0-alpha47

WARNING: This release will require you to refactor applications to use Utils.ajax()
instead of old Utils.Ajax*() methods

* Core: Destroy 'service-ring' on shutdown
* VFS: google-drive - Fixed a intermittent bug in createDirectoryList
* VFS: google-drive - Typo in configuration check caused error
* VFS: Microsoft OneDrive module included (but not enabled. HIGHLY EXPERIMENTAL #43)
* VFS: Added support for methods: trash, untrash, emptyTrash
* VFS: Added helper function to easily attach files to uploads
* Helpers: Added Windows Live API support (#42)
* Utils: Removed old Ajax() AjaxDownload() and AjaxUpload()
* Utils: One ajax() function to rule them all!
* Misc: jslint update
* Misc: cleanups

# 2.0.0-alpha46

This release fixes all the encoding problems in VFS.I should have thought of
this sooner, but using ArrayBuffer to pass around is pretty much fool-proof.

* DefaultApplication: You can now specify binary/text file handling type
* VFS: dropbox - fixed 'null' size of parent in directory list
* VFS: You can now use FileDataURL() pass as an alternative to ArrayBuffer
* VFS: Added API methods for ArrayBuffer conversions and vice-versa
* VFS: Now always passing ArrayBuffers inside js
* VFS: Now always reads files as ArrayBuffers
* VFS: Moved all locales down to vfs.js
* VFS: Cleanups
* VFS: Added some missing javascript documentation
* Core: Added 'ServiceRing'. NotificationIcon for managing API services
* Misc: jslinted

# 2.0.0-alpha45

* VFS: Cleanups
* VFS: Removed some redundant code
* VFS: Rewrote osjs module
* VFS: Generalized translation strings
* VFS: google-drive - Bugfix in upload
* VFS: google-drive - Charset fixes
* VFS: dropbox - Added fileinfo()
* VFS: dropbox - Added locales
* VFS: dropbox - Added notification icon
* VFS: dropbox - Added sign out option
* VFS: dropbox - Added parent directory in scandir() (I forgot this somehow)
* VFS: dropbox - Now uses popup auth driver

# 2.0.0-alpha44

NOTE: There is a bug in VFS causing copy of cleartext to OS.js not working properly

* VFS: Now always transfers files using ArrayBuffer if possible
* VFS: google-drive - Now caches filetree for a certain amount of time
* VFS: google-drive - Rewrote filetree handling. Solved all bugs
* VFS: google-drive - Updated locales
* VFS: dropbox - Minor improvments
* VFS: Improved copy between sources
* VFS: Cleanups
* CoreWM: Fixed contextmenu on panel
* CoreWM: Added option to invert IconView colors (uses background color)

# 2.0.0-alpha43

* CoreWM: Split lib.js into separate files (finally)
* CoreWM: Better WindowSwitcher behavior
* CoreWM: Some abstraction fixes
* CoreWM: Fixed ru locale
* CoreWM: Renamed setting storage name (NOTE: This resets your dekstop)
* Windows: Updated IFrame event blocking fixer
* Themes: Added 'flat'
* Application - Calculator: Fixed (Thanks, @danielang)
* Misc: Added Vargantfile and docs (Thanks, @CtrlC-Root)
* Misc: Updated INSTALL.md

# 2.0.0-alpha42

* Added Core de_DE translations (Thanks @danielang)
* Added Application de_DE translations (Thanks @danielang)
* Themes: Added missing icon
* Handlers: Fixed a typo after refactor (settings saving in Example handler)
* Misc: Fixed desktop scrolling causing flickering
* Application - FileManager: Fixed side view toggle
* Application - FileManager: Added 'Edit' menu to default right-click menu context
* CoreWM: Fixed upload on desktop via DnD
* CoreWM: Now removes shortcut if file is removed in IconView
* GUI: Fixed DnD to child containers inside Windows
* GUI: Cleaned up DnD of _DataView classes (finally)
* VFS: Now removing extra slashes on upload() (derp)
* Updated Apache Vhost Configurations
* Updated AUTHORS
* Updated INSTALL

# 2.0.0-alpha41

* Themes: Added 'Dark' Theme
* CSS: Added GPU rendering to windows
* CSS: Fixed flex boxes in some cases - Fixes #33
* GUI: Fix for panedview flexing and resizing
* GUI: Toolbar updates
* Windows: You can now apply window properties in constructor
* Applications: Moved 'Settings' to its own Application
* Applications: Removed BugReport application
* Applications: Added more MIMEs to some packges
* Utils: Added atobUtf() btoaUtf() atobUrlsafe() btoaUrlsafe()
* Core: hook cleanup
* server-node: Added session support (finally). Requres npm update
* server-php: Added scandir() check
* server-node: Better extendability
* locales: Updated nb_NO

# 2.0.0-alpha40

* Misc: Fixed loading problems in Firefox - #32
* Core: Autodetection of language - #23
* Core: Hooks now arrays, adding support for multiple handlers
* Utils: Added getUserLocale()
* Draw: Fix for flip effect
* Locales: Added ru_RU Application translations (Thanks @Fabel) - #18
* VFS: Added mounted() property
* VFS: Added readOnly propert
* VFS: Fixed exists() in GoogleDrive
* VFS: Now sends mounted/unmounted message to procs
* FileManager: Added opacity for unmounted volumes
* server-node: Removed old error message

# 2.0.0-alpha39

* WM: Added getWindow(name)
* Core: Extended keyboard handling support in windows etc.
* Windows: Added return on _close()
* Windows: _onChange() now has byUser parameter
* obt: Added some more namespaces to templates
* obt: Fixed including preload items in extensions
* obt: Config file now includes API extension modules
* obt: Now preloading extensions instead of updating template (less overhead)
* server-php: Much better extendability
* GUI - Label: Removed default label
* VFS: Updated compability
* VFS: Added new parameters
* VFS: Added detection of arrayBuffer usage
* VFS: Added Dropbox module from Experimental repo
* VFS: Fixed UTF encoding problems (#30)
* Misc: added vendor/ to dist
* Misc: added utf-8 to apache configs when serving JS
* Misc: jslint

# 2.0.0-alpha38

* Updated README
* Updated AUTHORS
* Windows: Minor cleanups
* Windows: Fixed (somewhat) iframes in windows blocking certain events
* Misc: Collapsed some namespace calls
* Locales: Added new de_DE translations
* Locales: Added French fr_FR Core translations
* Locales: Added Russian ru_RU Core translations
* FileManager: Label bugfix
* Core: Added AutoStart config support

# 2.0.0-alpha37

* Locales: Added formatting string for entire OS.js, so now translations should be a breeze :)
* Locales: Entirely new en_EN
* Locales: Entirely new no_NO
* Locales: Disabled de_DE for now (waiting for new translations)
* Utils: Fixed a tiny memory leak in getCompability()
* Utils: Renamed HEXtoRGB => convertToRGB
* Utils: Renamed RGBtoHEX => convertToHEX
* VFS: Added options parameter to write/scandir/upload
* VFS: Removed _opts entirely from API (finally)
* DefaultApplication: Removed static paths

# 2.0.0-alpha36

* server-php: Now blocks all VFS write request on osjs://
* server-node: Fix for upload
* DefaultApplication: Added argument passing to save functions
* DefaultApplication: Fixed bug on save where currentFile is reset
* Utils: Added 'file' and 'blob' to compability list
* Utils: Added more keycodes
* FileManager: F2 to rename
* FileManager: DELETE to delete
* FileManager: Added error dialog on upload error
* FileManager: Added Download to context menu
* New README
* New Logo!

# 2.0.0-alpha35

* VFS: Fixed download() across all modules
* VFS: Better error handling for file uploads
* VFS: Added existence checks on common methods
* CoreWM: Added click() to panel item notification icons, same as contextmenu()
* WindowManager: You can now resize a window in all directions
* Dialogs: File dialog can now have button to create new dir
* GUI: Added zip file icon to mime
* default-application: Added support for upload on save
* default-application: Fixed setting mime on save
* server-php: Bugfix for upload in home
* server-php: Removed a exists() check
* server-node: Added support for custom handlers
* locales: Moved some more strings
* locales: Updated locales

# 2.0.0-alpha34

WARNING: API Change

* New Application Manifest layout (collapsed, finally)
* obt: buildPackages() now only does the ones that are actually enabled
* obt: You can now specify which files to copy into dist in metadata (whitelist) Makes building much faster
* VFS: Changed desktop notification message
* Core: Collapsed OSjs.Hooks into OSjs.Core.hooks
* Core: Moved tranlation functions to OSjs.API._()
* Core: Moved locale functions to OSjs.API.*
* Misc: Moved version stamp into build.json

# 2.0.0-alpha33

* Themes: Custom WebKit scrollbar styles
* Themes: Small fixes for custom input element styles
* Core: Remove Settings namespace
* Core: Moved default settings method to API.getDefaultSettings()
* Core: Removed Drivers namespace
* Core: Moved 'indexed-db' to Helpers
* Core: Moved 'google'api' to Helpers
* server-php: Bugfix for osjs:/// file reading (i forgot decoder)
* CoreWM: Fixed WindowSwitcher
* CoreWM: You can now DnD on to Windows in PanelItemWindowList, including peeking
* GUI: Removed input tabindex (set to -1 for disable)
* Windows: Added real tabindex (custom code)
* jslint and small cleanups
* DefaultApplication: Fixed save dialog default path

# 2.0.0-alpha32

* Added reverted version of repositories.json file
* Core: Updated manifest support for Extension type packages
* Core: Removed old compability code
* Core: Jslint
* Core: Fixed a crazy ass bug where _HANDLER was lost on boot (undefined)
* Core: Added signout()
* Core: Added IndexedDB driver
* VFS: Now emitts application messages globally on all vfs functions
* DefaultApplication: Now shows a dialog if file has changed on vfs emitt trigger
* Utils added JSONP support
* CoreWM: Small fix for bubbling of events in panel items
* CoreWM: Now displays notifications so it does not block panels
* google-api: Added support for revoking permissions
* google-api: Added notification icon
* google-api: Moved to namespace Drivers
* google-drive: Bugfix for mkdir()
* Themes: Updated desktop notification styles
* GUI: Custom styling for SELECT
* GUI: Custom styling for CHECKBOX
* GUI: Custom styling for RADIO

# 2.0.0-alpha31

* Application - FileManager: Now displays notification about login to external services
* Application - FileManager: Rename dialog now automatically highlight filename-ext
* Dialogs - File: Moved to new Utils::getFilenameRange()
* Utils: Added getFilenameRange()
* Dialogs - Input: Added callback for _inited()
* google-drive: Added support for fileinfo()
* google-drive: Added support for move()
* google-drive: Some error prevension
* google handler: Updated error handling
* VFS: Added support for move() on all modules -- i forgot
* Core: Added Utils::replaceFilename()
* obt: Bugfix for 'make core' with extension
* General: Linting after all changes

# 2.0.0-alpha30

* VFS: Split User/Public modules into separate files
* VFS: Added 'internal' property to modules
* VFS: Added Folder support to Google Drive
* VFS: Now always sends base64 encoded data on transfer with read()
* VFS: Fixes for transfer between sources
* server-node: Fixed a bug where index.html was not loaded
* Dialogs - File: Autoselect filetype in dropdown correctly
* Dialogs - File: Fixed selection of filetype on input
* DefaultApplication: Now checks if filetype is valid on save() and replaces extension if nesecary
* Windows: Added 1ms to getAnimDuration(). Fixes Chrome bug where resized hook triggers too soon

# 2.0.0-alpha29

* VFS: Bugfixes for upload
* VFS: Bugfixes for copying between sources
* VFS: Code cleanup
* VFS: Better upload handling
* server-node: Added a temporary fix for default home path

# 2.0.0-alpha28

* VFS: Now fully supports home directories pr user
* VFS: Now has a "public" directory for general file sharing
* VFS: Changed default path to home://
* API: Moved Google API to handlers/

# 2.0.0-alpha27

* VFS: Added support for osjs://
* VFS: Rewrote scandir()
* obt: Added support for extending core via packages of type "extension"
* Application - Textpad: Added more mime types

# 2.0.0-alpha26

* Templates: Removed some deprecated stuff
* VFS: Fix for empty File construct
* VFS: GoogleDrive fixes
* VFS: Copy/Move between different sources
* VFS: Download method for all sources
* Utils: Fixed dirname() for uri with protocol
* Utils: Added urlsafe base64 encode/decode
* Dialogs: Fixed directory listing bug in File dialog
* Core: Better error/exception handling

# 2.0.0-alpha25

* VFS: Moved server-side code into client
* VFS: GoogleDrive improvments
* VFS: Better error handling
* VFS: Moved all configuration to build.json
* Themes: Added Google Drive icons
* Application - Draw: Updated VFS support
* Dialogs - File: Now selects appropriate VFS module in selection box
* obt: Added support for custom build.json files
* obt: Prevent crash on repo dir non existent

# 2.0.0-alpha24

WARNING: API Change

* VFS: New VFS wrapping
* VFS: Google Drive integration
* API: You must now pass an object around for files
* API: Moved ALL file functions to VFS namespace
* Dialogs: ApplicationChooser crash prevension on arguments
* CoreWM: Fixed IconView style
* CoreWM: Added Desktop context menu to IconView
* CoreWM: Fixed a hook in IconView
* Themes: Removed deprecated loading GIFs
* GUI: Finished PanedView

# 2.0.0-alpha23

* Version stamp now created on startup
* Application - Draw: Now uses extended namespaces
* Application - CoreWM: Now uses extended namespaces
* Application - FileManager: Sidebar bugfix after previous bump
* GUI - FileView: Fixed filesize sorting

# 2.0.0-alpha22

* Added automated installer
* Updated INSTALL instructions entirely
* Core: Refactored to use forEach() loops instead of the traditional way
* GUI: FileView bugfixes for iconview and treeview
* Dialogs: File dialog bugfixes relating to GUIFileView

# 2.0.0-alpha21

WARNING: API Change

* Core: Removed 'Main' Class
* Core: Refactored Application::init(core, settings, metadata) => Application(settings, metadata)
* Core: Slimmed down and cleaned up
* Core: Fixed some bugs coming from reports where some vars was undefined
* Core: Hooks are now checked before assigning noop
* GUI: Vertical slider is now inverted
* Sessions: Windows with resize disabled will not be restored to previous size on load
* Dialogs - File: Fixed the filename highlighting in save dialog
* API: You can now have a namespace in OSjs.Applications and set the main class to OSjs.Applications.MyApp.Class
* CoreWM: Fixed getThemes()
* CoreWM: Do not apply theme if name is empty
* Utils: Added AjaxDownload() and global API shortcut downloadFile()
* Application - ProcessViewer: Fixes for the listview
* obt: Fix for htaccess generation
* obt: Now uses local npm packages instead of global
* Added package.json for npm
* Updated install instructions -- simplified

# 2.0.0-alpha20

* Core: Split Widow and WindowManager etc. into src/javascript/windows.js
* Core: Split init code into src/javascript/main.js
* Core: Moved some code from core.js into handler.js
* Windows: Possible fix for some errors on touch devices when closing window while moving
* Applications: Added strict
* DefaultApplication: Some improvments
* obt: Can now generate dist-dev/index.html
* Updated lint and some docs

# 2.0.0-alpha19

* Completely new build tools: 'obt' aka 'OS.js Build Tools'
* New build tool replaces all bin/ scripts
* obt can now handle package repositories
* Better abstraction for Handlers
* Simplified and Cleaned up Handlers
* Prepared for WebSockets
* New INSTALL instructions

# 2.0.0-alpha18

* New build tools (replaces all bin/ scripts)
* GUI: Bugfix for multiple events firing in IconView and ListView
* GUI: Textarea etc. now supports placeholder
* GUI: Bugfix for Input blur/focus after destruct
* Misc: Fixed a couple of detached DOM objects
* Misc: Fixed some memory leaks
* Application - Bugreport: Increased sizes of fields
* Updated docs

# 2.0.0-alpha17

* Locales: Now falls back to system default language when not found in dict
* Core: Added lots of hooks for custom custom integration stuff
* Core: Removed _addEvent() and migrated code
* CoreWM: Moved some code from Core, some abstraction updates
* Utils: Added middle button detection to mouseButton()
* Misc: Moved some MIME stuff around
* Misc: Console messages now removed from dist builds
* Misc: Google Closure Compiler now default for Core

# 2.0.0-alpha16

* jslint: Core code is now acceptable
* php-webserver: Fixed for internal server bugs remaining from refactors
* GUI: Bugfix for ListView dblclick (typo in refactor :()
* GUI: Bugfix for IconView dblclick (typo in refactor :()
* Updated licences and headers
* Applications: Bugreporting is now a standalone application
* DefaultApplication: Small fixes for error handling
* CoreWM: Updated status notification colors

# 2.0.0-alpha15

* Utils: Added $createCSS
* Utils: Added $createJS
* Utils: Added AudioContext to getCompability()
* Window::_resizeTo() has been recoded
* Bugfix for DnD hanging windows on some browsers
* Application - Calculator: Bugfixes from reports
* Application - Writer: Small updates
* Themes: New panel style (default)
* Tonnes of jslint updates

# 2.0.0-alpha14

* Code syntax fix for compressed/combined dist
* New DefaultApplication class
* New DefaultApplicationWindow class
* Fixed Window loadig indicator position
* Fixed Window maximization
* Updated locales
* Application - Calculator: Cross-browser fixes
* Fixed IE CSS loading for WM (seriously IE....seriously?!)

# 2.0.0-alpha13

* Themes: Refactored theming
* Windows: The given dimensions will now work correctly
* Backend: Bugfixes for PHP
* Applications: Small fixes for dimensions
* dist: Fixed xmpp stuff
* Helpers: Moved UploadFiles and SettingsManager to OSjs.API
* Helpers: New DefaultApplication
* Helpers: New DefaultApplicationWindow

# 2.0.0-alpha12

* Node.js backend refactor and cleanup
* Node.js file upload support
* Updated documentation
* Cleaned up new PHP backend code
* settings.php now required without checking for existence
* GetFile bugfix in PHP backend
* Applications: Added Calculator
* GUI: Added more input events to the GUIInput type

# 2.0.0-alpha11

* Added window property "start_focused"
* Updated .gitignore
* Application - Draw: Switched default colors
* Application - FileManager: Added min-size to file view
* GUI - ListView: Added width in CSS for header table
* Dialogs - Font: Fixed height of window
* Backend: Bugfix for bugreport function
* Updated locales
* Rewrote the PHP backend - unified and OO for requests etc!
* OS.js now has a logo (temporary)!
* New loading screen!

# 2.0.0-alpha10

* Updated some documentation
* New README file for repo
* Updated INSTALL instructions
* CoreWM: Notification Area updates
* CoreWM: Clock Panel Item has been fixed for all platforms
* Dialog: FileUpload bugfixes
* Core: Fixed bug where no errors were reported on fail starting WM
* X11: Small fixes in CSS for compability in libwekbit3
* Themes: Now supported in build system
* Themes: Now uses manifest file like packages
* Makefile: Updated colors

# 2.0.0-alpha9

* Application - Draw: Small updates
* Build-system: Update compression script
* Build-system: Combine sources for 'dist' build
* Build-system: Cleanups and small fixes
* CoreWM: Added NotificationArea panel item
* CoreWM: Added busy/startup notifications
* CoreWM: Split CSS files
* CoreWM: Resume loading panel-items if queue fails (bufix)
* CGI: Update .htaccess rules for builds


# 2.0.0-alpha7 to 2.0.0-alpha8

* Cleaned up some old code
* Updated translations
* GUIFileView bugfixes
* GUIStatusbar bugfixes
* Updated the includer login handler
* Updated custom handler support
* Application - Draw: Many updates
* Updated documentation

# 2.0.0-alpha4 to 2.0.0-alpha6

Build system improvments, cleanups, bugfixes and documentation updates.

Also removed the default submodules and added them to the master filetree.

# 2.0.0-alpha3

A bit more modular design for the filetree. Created a Makefile for doing all build stuff.
Some cleanups and documentation updates

# 2.0.0-alpha1

Rewritten from scratch!
<|MERGE_RESOLUTION|>--- conflicted
+++ resolved
@@ -1,6 +1,3 @@
-<<<<<<< HEAD
-# 2.0.0
-=======
 # 2.0.0-alpha72
 
 New Logo, Moved repo to organization, Better privilege and group support, a ton of bugfixes and improvements!
@@ -93,7 +90,6 @@
 * doc: Updated badges
 
 # 2.0.0-alpha71
->>>>>>> 491c078c
 
 OS.js exploded on social media and there was a lot of activity. This is just a digest of all the changes.
 
