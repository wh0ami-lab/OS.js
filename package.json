--- conflicted
+++ resolved
@@ -1,10 +1,6 @@
 {
   "name": "OS.js",
-<<<<<<< HEAD
   "version": "2.0.1-arduino-os",
-=======
-  "version": "2.0.0-alpha.78",
->>>>>>> 738dd292
   "description": "JavaScript Cloud/Web Desktop Platform",
   "url": "http://os.js.org",
   "email": "andersevenrud@gmail.com",
