--- conflicted
+++ resolved
@@ -75,24 +75,6 @@
     function callAPI(fn, args, cb) {
       self._toggleLoading(true);
       API.call(fn, args, function(error, result) {
-<<<<<<< HEAD
-          if (error) {
-            error = 'Error while communicating with device: ' + (error || 'Unkown error (no response)');
-            wm.notification({title: 'Arduino Settings', message: error, icon: 'status/error.png' });
-          }
-          else {
-            self._toggleLoading(false);
-            return cb(error, result);
-          }
-        },
-        {
-          timeout: 20000,
-          ontimeout: function() {
-            self._toggleLoading(false);
-            return cb('Request timed out');
-          }
-        });
-=======
         if ( error && typeof error !== 'string' ) {
           error = 'Error while communicating with device: ' + error;
         }
@@ -110,7 +92,6 @@
           return cb('Request timed out');
         }
       });
->>>>>>> fd9d38da
     }
 
     function renderDeviceInfo(cb) {
