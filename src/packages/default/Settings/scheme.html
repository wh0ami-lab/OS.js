<application-window data-id="SettingsWindow">

  <gui-vbox>
    <gui-vbox-container data-grow="1" data-fill="true">

      <gui-hbox>
        <gui-hbox-container data-shrink="1" data-fill="true" data-basis="150px">
          <gui-list-view data-icon-size="32" data-id="IconMenu" data-multiple="false">
            <gui-list-view-body>

              <gui-list-view-row data-value="theme">
                <gui-list-view-column data-icon="stock://32x32/apps/background.png">Theme</gui-list-view-column>
              </gui-list-view-row>
              <gui-list-view-row data-value="desktop">
                <gui-list-view-column data-icon="stock://32x32/devices/display.png">Desktop</gui-list-view-column>
              </gui-list-view-row>
              <gui-list-view-row data-value="panel">
                <gui-list-view-column data-icon="stock://32x32/apps/gnome-panel.png">LBL_PANELS</gui-list-view-column>
              </gui-list-view-row>
              <gui-list-view-row data-value="user">
                <gui-list-view-column data-icon="stock://32x32/categories/preferences-desktop-personal.png">LBL_USER</gui-list-view-column>
              </gui-list-view-row>
              <gui-list-view-row data-value="packages">
                <gui-list-view-column data-icon="stock://32x32/places/folder.png">File View</gui-list-view-column>
              </gui-list-view-row>
<<<<<<< HEAD
=======
              <gui-list-view-row data-value="search">
                <gui-list-view-column data-icon="stock://32x32/actions/find.png">Search</gui-list-view-column>
              </gui-list-view-row>

>>>>>>> 738dd292
            </gui-list-view-body>
          </gui-list-view>
        </gui-hbox-container>

        <gui-hbox-container data-grow="1" data-fill="true">

          <gui-vbox>
            <gui-vbox-container data-shrink="1">
              <gui-label data-id="Header">My Header</gui-label>
            </gui-vbox-container>

            <gui-vbox-container data-grow="1" data-fill="true" data-id="TabsContainer">
              <gui-fragment data-fragment-id="TabsTheme"></gui-fragment>
              <gui-fragment data-fragment-id="TabsDesktop"></gui-fragment>
              <gui-fragment data-fragment-id="TabsPanel"></gui-fragment>
              <gui-fragment data-fragment-id="TabsUser"></gui-fragment>
              <gui-fragment data-fragment-id="TabsFileView"></gui-fragment>
              <gui-fragment data-fragment-id="TabsSearch"></gui-fragment>
            </gui-vbox-container>
          </gui-vbox>

        </gui-hbox-container>
      </gui-hbox>

    </gui-vbox-container>

    <gui-vbox-container data-shrink="1" data-align="end">
      <gui-button-bar>
        <gui-button data-id="ButtonApply">LBL_APPLY</gui-button>
        <gui-button data-id="ButtonCancel">LBL_CLOSE</gui-button>
      </gui-button-bar>
    </gui-vbox-container>
  </gui-vbox>

</application-window>

<application-window data-id="PanelSettingWindow">
  <gui-vbox>
    <gui-vbox-container data-grow="1" data-fill="true">
      <gui-list-view data-id="List" data-multiple="false">
      </gui-list-view>
    </gui-vbox-container>

    <gui-vbox-container data-shrink="1" data-align="end">
      <gui-button-bar>
        <gui-button data-id="ButtonOK">LBL_OK</gui-button>
        <gui-button data-id="ButtonCancel">LBL_CANCEL</gui-button>
      </gui-button-bar>
    </gui-vbox-container>
  </gui-vbox>
</application-window>

<!-- ****************************************************************** -->
<!--                             USER                                   -->
<!-- ****************************************************************** -->

<application-fragment data-id="TabsUser">
  <gui-tabs>
    <gui-tab-container data-id="TabUserInfo" data-label="Information">
      <gui-fragment data-fragment-id="TabUserInformation"></gui-fragment>
    </gui-tab-container>

    <gui-tab-container data-id="TabUserLang" data-label="Locales">
      <gui-fragment data-fragment-id="TabUserLocale"></gui-fragment>
    </gui-tab-container>
  </gui-tabs>
</application-fragment>

<application-fragment data-id="TabUserInformation">
  <gui-vbox class="block-label">

    <gui-vbox-container data-shrink="1" data-expand="true">
      <gui-label>ID</gui-label>
      <gui-text data-id="UserID" data-disabled="true"></gui-text>
    </gui-vbox-container>

    <gui-vbox-container data-shrink="1" data-expand="true">
      <gui-label>Name</gui-label>
      <gui-text data-id="UserName" data-disabled="true"></gui-text>
    </gui-vbox-container>

    <gui-vbox-container data-shrink="1" data-expand="true">
      <gui-label>Username</gui-label>
      <gui-text data-id="UserUsername" data-disabled="true"></gui-text>
    </gui-vbox-container>

    <gui-vbox-container data-shrink="1" data-expand="true">
      <gui-label>Groups</gui-label>
      <gui-text data-id="UserGroups" data-disabled="true"></gui-text>
    </gui-vbox-container>
  </gui-vbox>
</application-fragment>

<application-fragment data-id="TabUserLocale">
  <gui-vbox class="block-label">
    <gui-vbox-container data-shrink="1" data-expand="true">
      <gui-label>Language (requires restart)</gui-label>
      <gui-select data-id="UserLocale"></gui-select>
    </gui-vbox-container>
  </gui-vbox>
</application-fragment>

<!-- ****************************************************************** -->
<!--                            PANEL                                   -->
<!-- ****************************************************************** -->

<application-fragment data-id="TabsPanel">
  <gui-tabs>
    <gui-tab-container data-id="TabPanelAppearance" data-label="Appearance">
      <gui-fragment data-fragment-id="TabPanelAppearance"></gui-fragment>
    </gui-tab-container>

    <gui-tab-container data-id="TabPanelItems" data-label="Items">
      <gui-fragment data-fragment-id="TabPanelItems"></gui-fragment>
    </gui-tab-container>
  </gui-tabs>
</application-fragment>

<application-fragment data-id="TabPanelAppearance">
  <gui-vbox class="block-label">
    <gui-vbox-container data-shrink="1" data-expand="true">
      <gui-label>Position</gui-label>
      <gui-select data-id="PanelPosition"></gui-select>
    </gui-vbox-container>

    <gui-vbox-container data-shrink="1" data-expand="true">
      <gui-label>Autohide</gui-label>
      <gui-switch data-id="PanelAutoHide"></gui-switch>
    </gui-vbox-container>

    <gui-vbox-container data-shrink="1" data-expand="true">
      <gui-label>Ontop</gui-label>
      <gui-switch data-id="PanelOntop"></gui-switch>
    </gui-vbox-container>

    <gui-vbox-container data-shrink="1" data-expand="true">
      <gui-label>LBL_BACKGROUND_COLOR</gui-label>
      <gui-input-modal data-id="PanelBackgroundColor"></gui-input-modal>
    </gui-vbox-container>

    <gui-vbox-container data-shrink="1" data-expand="true">
      <gui-label>LBL_TEXT_COLOR</gui-label>
      <gui-input-modal data-id="PanelForegroundColor"></gui-input-modal>
    </gui-vbox-container>

    <gui-vbox-container data-shrink="1" data-expand="true">
      <gui-label>Opacity</gui-label>
      <gui-slider data-id="PanelOpacity" data-min="0" data-max="100"></gui-slider>
    </gui-vbox-container>
  </gui-vbox>
</application-fragment>

<application-fragment data-id="TabPanelItems">
  <gui-vbox class="block-label">
    <gui-vbox-container data-shrink="1" data-grow="1" data-fill="true">
      <gui-label>Position</gui-label>
      <gui-list-view data-id="PanelItems" data-multiple="false"></gui-list-view>
    </gui-vbox-container>

    <gui-vbox-container data-shrink="1" data-expand="true">
      <gui-button-bar>
        <gui-button data-id="PanelButtonAdd" data-icon="stock://16x16/actions/add.png"></gui-button>
        <gui-button data-id="PanelButtonRemove" data-icon="stock://16x16/actions/remove.png"></gui-button>
        <gui-button data-id="PanelButtonUp" data-icon="stock://16x16/actions/up.png"></gui-button>
        <gui-button data-id="PanelButtonDown" data-icon="stock://16x16/actions/down.png"></gui-button>
        <gui-button data-id="PanelButtonOptions" data-icon="stock://16x16/actions/system-run.png"></gui-button>
        <gui-button data-id="PanelButtonReset" data-icon="stock://16x16/actions/revert.png"></gui-button>
      </gui-button-bar>
    </gui-vbox-container>
  </gui-vbox>
</application-fragment>

<!-- ****************************************************************** -->
<!--                           DESKTOP                                  -->
<!-- ****************************************************************** -->

<application-fragment data-id="TabsDesktop">
  <gui-tabs>
    <gui-tab-container data-id="TabDesktop" data-label="Theme">
      <gui-fragment data-fragment-id="TabDesktopGeneral"></gui-fragment>
    </gui-tab-container>

    <gui-tab-container data-id="TabIconView" data-label="Icon View">
      <gui-fragment data-fragment-id="TabDesktopIconView"></gui-fragment>
    </gui-tab-container>
  </gui-tabs>
</application-fragment>

<application-fragment data-id="TabDesktopGeneral">
  <gui-vbox class="block-label">
    <gui-vbox-container data-shrink="1" data-expand="true">
      <gui-label>Enable Hotkeys</gui-label>
      <gui-switch data-id="EnableHotkeys"></gui-switch>
    </gui-vbox-container>

    <!--
    <gui-vbox-container data-shrink="1" data-expand="true">
      <gui-label>Enable Window Switcher</gui-label>
      <gui-switch data-id="EnableWindowSwitcher"></gui-switch>
    </gui-vbox-container>
    -->

    <gui-vbox-container data-shrink="1" data-expand="true">
      <gui-label data-id="DesktopMarginLabel">Desktop Margin</gui-label>
      <gui-slider data-id="DesktopMargin" data-min="0" data-max="50"></gui-slider>
    </gui-vbox-container>

    <gui-vbox-container data-shrink="1" data-expand="true">
      <gui-label data-id="CornerSnappingLabel">Desktop Corner Snapping</gui-label>
      <gui-slider data-id="CornerSnapping" data-min="0" data-max="50"></gui-slider>
    </gui-vbox-container>

    <gui-vbox-container data-shrink="1" data-expand="true">
      <gui-label data-id="WindowSnappingLabel">Window Snapping</gui-label>
      <gui-slider data-id="WindowSnapping" data-min="0" data-max="50"></gui-slider>
    </gui-vbox-container>
  </gui-vbox>
</application-fragment>

<application-fragment data-id="TabDesktopIconView">
  <gui-vbox class="block-label">
    <gui-vbox-container data-shrink="1" data-expand="true">
      <gui-label>Enable Icon View</gui-label>
      <gui-switch data-id="EnableIconView"></gui-switch>
    </gui-vbox-container>

    <gui-vbox-container data-shrink="1" data-expand="true">
      <gui-label>Invert Text Color</gui-label>
      <gui-switch data-id="EnableIconViewInvert"></gui-switch>
    </gui-vbox-container>
  </gui-vbox>
</application-fragment>

<!-- ****************************************************************** -->
<!--                             THEME                                  -->
<!-- ****************************************************************** -->

<application-fragment data-id="TabsTheme">
  <gui-tabs>
    <gui-tab-container data-id="TabTheme" data-label="Theme">
      <gui-fragment data-fragment-id="TabThemeFragment"></gui-fragment>
    </gui-tab-container>

    <gui-tab-container data-id="TabBackground" data-label="Background">
      <gui-fragment data-fragment-id="TabBackgroundFragment"></gui-fragment>
    </gui-tab-container>

    <gui-tab-container data-id="TabFont" data-label="LBL_FONT">
      <gui-fragment data-fragment-id="TabFontFragment"></gui-fragment>
    </gui-tab-container>
  </gui-tabs>
</application-fragment>

<application-fragment data-id="TabThemeFragment">
  <gui-vbox class="block-label">
    <gui-vbox-container data-shrink="1" data-expand="true">
      <gui-label>Theme</gui-label>
      <gui-select data-id="StyleThemeName"></gui-select>
    </gui-vbox-container>

    <gui-vbox-container data-shrink="1" data-expand="true">
      <gui-label>Sounds</gui-label>
      <gui-select data-id="SoundThemeName"></gui-select>
    </gui-vbox-container>

    <gui-vbox-container data-shrink="1" data-expand="true">
      <gui-label>Icons</gui-label>
      <gui-select data-id="IconThemeName"></gui-select>
    </gui-vbox-container>

    <gui-vbox-container data-shrink="1" data-expand="true">
      <gui-label>Enable Animations</gui-label>
      <gui-switch data-id="EnableAnimations"></gui-switch>
    </gui-vbox-container>

    <gui-vbox-container data-shrink="1" data-expand="true">
      <gui-label>Enable Sounds</gui-label>
      <gui-switch data-id="EnableSounds"></gui-switch>
    </gui-vbox-container>

    <gui-vbox-container data-shrink="1" data-expand="true">
      <gui-label>Enable TouchMenu</gui-label>
      <gui-switch data-id="EnableTouchMenu"></gui-switch>
    </gui-vbox-container>
  </gui-vbox>
</application-fragment>

<application-fragment data-id="TabBackgroundFragment">
  <gui-vbox class="block-label">
    <gui-vbox-container data-shrink="1" data-expand="true">
      <gui-label>LBL_BACKGROUND_IMAGE</gui-label>
      <gui-input-modal data-id="BackgroundImage"></gui-input-modal>
    </gui-vbox-container>

    <gui-vbox-container data-shrink="1" data-expand="true">
      <gui-label>LBL_BACKGROUND_COLOR</gui-label>
      <gui-input-modal data-id="BackgroundColor"></gui-input-modal>
    </gui-vbox-container>

    <gui-vbox-container data-shrink="1" data-expand="true">
      <gui-label>Background Type</gui-label>
      <gui-select data-id="BackgroundStyle"></gui-select>
    </gui-vbox-container>
  </gui-vbox>
</application-fragment>

<application-fragment data-id="TabFontFragment">
  <gui-vbox class="block-label">
    <gui-vbox-container data-shrink="1" data-expand="true">
      <gui-label>LBL_FONT</gui-label>
      <gui-input-modal data-id="FontName"></gui-input-modal>
    </gui-vbox-container>
  </gui-vbox>
</application-fragment>

<!-- ****************************************************************** -->
<!--                             FILEVIEW                               -->
<!-- ****************************************************************** -->

<application-fragment data-id="TabsFileView">
  <gui-tabs data-id="TabsFileView">
    <gui-tab-container data-id="TabFileViewLocal" data-label="File View Options">
      <gui-fragment data-fragment-id="TabFileViewOptions"></gui-fragment>
    </gui-tab-container>
  </gui-tabs>
</application-fragment>

<application-fragment data-id="TabFileViewOptions">
  <gui-vbox class="block-label">
    <gui-vbox-container data-shrink="1" data-expand="true">
      <gui-label>LBL_SHOW_HIDDENFILES</gui-label>
      <gui-switch data-id="ShowHiddenFiles"></gui-switch>
    </gui-vbox-container>
    <gui-vbox-container data-shrink="1" data-expand="true">
      <gui-label>LBL_SHOW_FILEEXTENSIONS</gui-label>
      <gui-switch data-id="ShowFileExtensions"></gui-switch>
    </gui-vbox-container>
  </gui-vbox>
</application-fragment>

<!-- ****************************************************************** -->
<!--                           SEARCH                                   -->
<!-- ****************************************************************** -->

<application-fragment data-id="TabsSearch">
  <gui-tabs data-id="TabsSearch">
    <gui-tab-container data-id="TabSearchOptions" data-label="Search Options">
      <gui-fragment data-fragment-id="TabSearchOptions"></gui-fragment>
    </gui-tab-container>
  </gui-tabs>
</application-fragment>

<application-fragment data-id="TabSearchOptions">
  <gui-vbox class="block-label">
    <gui-vbox-container data-shrink="1" data-expand="true">
      <gui-label>Enable Application Search</gui-label>
      <gui-switch data-id="SearchEnableApplications"></gui-switch>
    </gui-vbox-container>
    <gui-vbox-container data-shrink="1" data-expand="true">
      <gui-label>Enable File Search</gui-label>
      <gui-switch data-id="SearchEnableFiles"></gui-switch>
    </gui-vbox-container>

    <gui-vbox-container data-shrink="1" data-grow="1" data-fill="true">
      <gui-label>Search Paths</gui-label>
      <gui-list-view data-id="SearchPaths" data-multiple="false"></gui-list-view>
    </gui-vbox-container>

    <gui-vbox-container data-shrink="1" data-expand="true">
      <gui-button-bar>
        <gui-button data-id="SearchAdd" data-icon="stock://16x16/actions/add.png"></gui-button>
        <gui-button data-id="SearchRemove" data-icon="stock://16x16/actions/remove.png"></gui-button>
      </gui-button-bar>
    </gui-vbox-container>
  </gui-vbox>
</application-fragment><|MERGE_RESOLUTION|>--- conflicted
+++ resolved
@@ -23,13 +23,9 @@
               <gui-list-view-row data-value="packages">
                 <gui-list-view-column data-icon="stock://32x32/places/folder.png">File View</gui-list-view-column>
               </gui-list-view-row>
-<<<<<<< HEAD
-=======
               <gui-list-view-row data-value="search">
                 <gui-list-view-column data-icon="stock://32x32/actions/find.png">Search</gui-list-view-column>
               </gui-list-view-row>
-
->>>>>>> 738dd292
             </gui-list-view-body>
           </gui-list-view>
         </gui-hbox-container>
